module aptos_framework::genesis {
    use std::signer;
    use std::error;
    use std::vector;

    use aptos_framework::account;
<<<<<<< HEAD
    use aptos_framework::aggregator_factory;
=======
    use aptos_framework::aptos_coin::{Self, AptosCoin};
>>>>>>> a3080c94
    use aptos_framework::aptos_governance;
    use aptos_framework::block;
    use aptos_framework::chain_id;
    use aptos_framework::coins;
    use aptos_framework::consensus_config;
    use aptos_framework::gas_schedule;
    use aptos_framework::reconfiguration;
    use aptos_framework::stake;
    use aptos_framework::timestamp;
    use aptos_framework::transaction_fee;
    use aptos_framework::staking_config;
    use aptos_framework::version;

    /// Invalid epoch duration.
    const EINVALID_EPOCH_DURATION: u64 = 1;

    fun initialize(
        core_resource_account: &signer,
        core_resource_account_auth_key: vector<u8>,
        gas_schedule: vector<u8>,
        chain_id: u8,
        initial_version: u64,
        consensus_config: vector<u8>,
        epoch_interval: u64,
        minimum_stake: u64,
        maximum_stake: u64,
        recurring_lockup_duration_secs: u64,
        allow_validator_set_change: bool,
        rewards_rate: u64,
        rewards_rate_denominator: u64,
    ) {
        // This can fail genesis but is necessary so that any misconfigurations can be corrected before genesis succeeds
        assert!(epoch_interval > 0, error::invalid_argument(EINVALID_EPOCH_DURATION));

        // TODO: Only do create the core resources account in testnets
        account::create_account_internal(signer::address_of(core_resource_account));
        account::rotate_authentication_key_internal(core_resource_account, copy core_resource_account_auth_key);

        // Initialize the aptos framework account. This is the account where system resources and modules will be
        // deployed to. This will be entirely managed by on-chain governance and no entities have the key or privileges
        // to use this account.
        let (aptos_framework_account, framework_signer_cap) = account::create_core_framework_account();

        // Initialize account configs on aptos framework account.
        account::initialize(
            &aptos_framework_account,
            @aptos_framework,
            b"account",
            b"script_prologue",
            b"module_prologue",
            b"writeset_prologue",
            b"multi_agent_script_prologue",
            b"epilogue",
            b"writeset_epilogue",
        );

        // Give the decentralized on-chain governance control over the core framework account.
        aptos_governance::store_signer_cap(&aptos_framework_account, @aptos_framework, framework_signer_cap);

        // Consensus config setup
        consensus_config::initialize(&aptos_framework_account);
        version::initialize(&aptos_framework_account, initial_version);
        stake::initialize(&aptos_framework_account);
        staking_config::initialize(
            &aptos_framework_account,
            minimum_stake,
            maximum_stake,
            recurring_lockup_duration_secs,
            allow_validator_set_change,
            rewards_rate,
            rewards_rate_denominator,
        );

        gas_schedule::initialize(
            &aptos_framework_account,
            gas_schedule
        );

        consensus_config::set(&aptos_framework_account, consensus_config);

        // This is testnet-specific configuration and can be skipped for mainnet.
        // Mainnet can call Coin::initialize<MainnetCoin> directly and give mint capability to the Staking module.
        let (mint_cap, burn_cap) = aptos_coin::initialize(&aptos_framework_account, core_resource_account);

        // Give Stake module MintCapability<AptosCoin> so it can mint rewards.
        stake::store_aptos_coin_mint_cap(&aptos_framework_account, mint_cap);

        // Give TransactionFee BurnCapability<AptosCoin> so it can burn gas.
        transaction_fee::store_aptos_coin_burn_cap(&aptos_framework_account, burn_cap);

        // This needs to be called at the very end.
        chain_id::initialize(&aptos_framework_account, chain_id);
        reconfiguration::initialize(&aptos_framework_account);
        block::initialize_block_metadata(&aptos_framework_account, epoch_interval);
        timestamp::set_time_has_started(&aptos_framework_account);
    }

    /// Sets up the initial validator set for the network.
    /// The validator "owner" accounts, and their authentication
    /// Addresses (and keys) are encoded in the `owners`
    /// Each validator signs consensus messages with the private key corresponding to the Ed25519
    /// public key in `consensus_pubkeys`.
    /// Finally, each validator must specify the network address
    /// (see types/src/network_address/mod.rs) for itself and its full nodes.
    ///
    /// Network address fields are a vector per account, where each entry is a vector of addresses
    /// encoded in a single BCS byte array.
    fun create_initialize_validators(
        aptos_framework_account: signer,
        owners: vector<address>,
        consensus_pubkeys: vector<vector<u8>>,
        proof_of_possession: vector<vector<u8>>,
        validator_network_addresses: vector<vector<u8>>,
        full_node_network_addresses: vector<vector<u8>>,
        staking_distribution: vector<u64>,
    ) {
        let num_owners = vector::length(&owners);
        let num_validator_network_addresses = vector::length(&validator_network_addresses);
        let num_full_node_network_addresses = vector::length(&full_node_network_addresses);
        assert!(num_validator_network_addresses == num_full_node_network_addresses, 0);
        let num_staking = vector::length(&staking_distribution);
        assert!(num_full_node_network_addresses == num_staking, 0);

        let i = 0;
        while (i < num_owners) {
            let owner = vector::borrow(&owners, i);
            // create each validator account and rotate its auth key to the correct value
            let owner_account = account::create_account_internal(*owner);

            // use the operator account set up the validator config
            let cur_validator_network_addresses = *vector::borrow(&validator_network_addresses, i);
            let cur_full_node_network_addresses = *vector::borrow(&full_node_network_addresses, i);
            let consensus_pubkey = *vector::borrow(&consensus_pubkeys, i);
            let pop = *vector::borrow(&proof_of_possession, i);
            stake::initialize_validator(
                &owner_account,
                consensus_pubkey,
                pop,
                cur_validator_network_addresses,
                cur_full_node_network_addresses,
            );
            stake::increase_lockup(&owner_account);
            let amount = *vector::borrow(&staking_distribution, i);
            // Transfer coins from the root account to the validator, so they can stake and have non-zero voting power
            // and can complete consensus on the genesis block.
            coins::register<AptosCoin>(&owner_account);
            aptos_coin::mint(&aptos_framework_account, *owner, amount);
            stake::add_stake(&owner_account, amount);
            stake::join_validator_set_internal(&owner_account, *owner);

            i = i + 1;
        };
        stake::on_new_epoch();
    }

    #[test_only]
    public fun setup(core_resource_account: &signer) {
        initialize(
            core_resource_account,
            x"0000000000000000000000000000000000000000000000000000000000000000",
            x"00", // empty gas schedule
            4u8, // TESTING chain ID
            0,
            x"",
            1,
            0,
            1,
            1,
            true,
            1,
            1,
        )
    }

    #[test(account = @core_resources)]
    fun test_setup(account: signer) {
        use aptos_framework::account;

        setup(&account);
        assert!(account::exists_at(@aptos_framework), 0);
        assert!(account::exists_at(@core_resources), 0);
    }
}<|MERGE_RESOLUTION|>--- conflicted
+++ resolved
@@ -4,11 +4,7 @@
     use std::vector;
 
     use aptos_framework::account;
-<<<<<<< HEAD
-    use aptos_framework::aggregator_factory;
-=======
     use aptos_framework::aptos_coin::{Self, AptosCoin};
->>>>>>> a3080c94
     use aptos_framework::aptos_governance;
     use aptos_framework::block;
     use aptos_framework::chain_id;
